--- conflicted
+++ resolved
@@ -1,15 +1,9 @@
 name: CI
 on:
   push:
-<<<<<<< HEAD
     branches: ["main", "dev"]
   pull_request:
     branches: ["main", "dev"]
-=======
-    branches: ["master"]
-  pull_request:
-    branches: ["master"]
->>>>>>> e61a22d2
 env:
   FORCE_COLOR: "1"
 concurrency:
