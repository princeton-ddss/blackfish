--- conflicted
+++ resolved
@@ -54,14 +54,10 @@
     type=str,
     required=False,
     default=None,
-<<<<<<< HEAD
     help=(
         "Shard the model across multiple GPUs. The API uses all available GPUs by"
         " default. Setting to 'true' with a single GPU results in an error."
     ),
-=======
-    help="Shard the model across multiple GPUs, if available. The model is split across all GPUs by default. Setting to `false` results in an error if a single GPU device is found."
->>>>>>> 78f85659
 )
 @click.option(
     "--max-input-length",
