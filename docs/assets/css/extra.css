--- conflicted
+++ resolved
@@ -7,11 +7,11 @@
     width:auto
 }
 
-<<<<<<< HEAD
 .language-pycon .gp, .language-pycon .go { /* Generic.Prompt, Generic.Output */
     user-select: none;
     -webkit-user-select: none;
-=======
+}
+
 [dir=ltr] .md-header__title {
     margin-left: .5rem;
     font-family: 'Playfair Display', sans-serif;
@@ -72,5 +72,4 @@
     font-weight: 800;
     font-family: 'Playfair Display', sans-serif;
     padding-right: .5em;
->>>>>>> c2ebbf89
 }